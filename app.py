from datetime import datetime
import json
import os
import uuid
from functools import wraps

from dotenv import load_dotenv
from flask import Flask, Response, redirect, render_template, request, session, url_for
from flask_bcrypt import Bcrypt
from openai import OpenAI
from peewee import IntegrityError

from model import ChatHistory, User, create_tables, database

create_tables()
load_dotenv()
client = OpenAI(
    base_url="https://openrouter.ai/api/v1", api_key=os.getenv("OPENROUTER_API_KEY")
)
app = Flask(__name__)
app.secret_key = os.getenv("FLASK_SECRET_KEY")
bcrypt = Bcrypt(app)


def login_required(f):
    @wraps(f)
    def inner(*args, **kwargs):
        if not session.get("logged_in"):
            return redirect(url_for("login"))
        return f(*args, **kwargs)

    return inner


@app.route("/")
def welcome():
    return render_template("welcome.html")


@app.route("/login", methods=["GET", "POST"])
def login():
    if request.method == "POST":
        username = request.form["username"]
        password = request.form["password"]

        try:
            user = User.get(User.username == username)
            if not bcrypt.check_password_hash(user.password, password):
                return render_template("login.html", error="Invalid password")

            session["logged_in"] = True
            session["username"] = username
            return redirect(url_for("home"))
        except User.DoesNotExist:
            return render_template("login.html", error="User not found")

    return render_template("login.html")


@app.route("/signup", methods=["GET", "POST"])
def signup():
    if request.method == "POST":
        username = request.form["username"].strip()
        if not username:
            return render_template("signup.html", error="Username cannot be empty")

        password = request.form["password"]
        result = User.select().where(User.username == username).exists()
        if result:
            return render_template("signup.html", error="User already exists")

        hashed_password = bcrypt.generate_password_hash(password).decode("utf-8")
        with database.atomic():
            User.create(username=username, password=hashed_password)
        return redirect(url_for("login"))
    return render_template("signup.html")

<<<<<<< HEAD
=======

>>>>>>> 46330d74
@app.route("/features")
@login_required
def features():
    return render_template("features.html")


@app.route("/more")
@login_required
def more():
    return render_template("more.html")  # Your existing More Options page


@app.route("/change_login_info")
@login_required
def change_login_info():
    return render_template("change_login_info.html")


@app.route("/change_username", methods=["GET", "POST"])
@login_required
def change_username():
    if request.method == "POST":
        new_username = request.form["new_username"].strip()
        if not new_username:
            return render_template(
                "change_username.html", error="Username cannot be empty"
            )

        if User.select().where(User.username == new_username).exists():
            return render_template(
                "change_username.html", error="Username already exists"
            )
        try:
            with database.atomic():
                user = User.get(User.username == session["username"])
                user.username = new_username
                user.save()
        except IntegrityError:
            return render_template(
                "change_username.html", error="Username already exists"
            )
        except Exception as e:
            print(e)
            return render_template(
                "change_username.html", error="An error occurred, please try again"
            )

        session["username"] = new_username
        return redirect(url_for("home"))
    return render_template("change_username.html")


@app.route("/change_password", methods=["GET", "POST"])
@login_required
def change_password():
    if request.method == "POST":
        new_password = request.form["new_password"]

        with database.atomic():
            user = User.get(User.username == session["username"])
            user.password = bcrypt.generate_password_hash(new_password).decode("utf-8")
            user.save()
        return redirect(url_for("home"))
    return render_template("change_password.html")

@app.route("/logout")
@login_required
def logout():
    session.pop("logged_in", None)
    session.pop("user", None)
    session.pop("username", None)
    return redirect(url_for("welcome"))

@app.route("/scenario_simulation")
@login_required
def scenario_simulation():
    return render_template("scenario_simulation.html")

@app.route("/ai_generated_adjustments")
@login_required
def ai_generated_adjustments():
    return render_template("ai_generated_adjustments.html")

@app.route("/ai_chatbot")
@login_required
def ai_chatbot():
    return render_template("ai_chatbot.html")

@app.route("/homepage")
def home():
    if "username" in session:
        return render_template("homepage.html", username=session["username"])
    return redirect(url_for("welcome"))

<<<<<<< HEAD
@app.errorhandler(404)
def page_not_found(e):
    return render_template('404.html'), 404  # A custom 404 error page
=======
@app.route("/scenario_simulation")
@login_required
def scenario_simulation():
    return render_template("scenario_simulation.html")


@app.route("/ai_generated_adjustments")
@login_required
def ai_generated_adjustments():
    return render_template("ai_generated_adjustments.html")


# deepseek/deepseek-chat:free
@app.route("/send_message", methods=["POST"])
@login_required
def send_message():
    if "chat_id" in request.form:
        chat_id = uuid.UUID(request.form["chat_id"])
    else:
        chat_id = uuid.uuid4()
    username = session["username"]
    message = request.form["message"]
    history = (
        ChatHistory.select()
        .where(
            (ChatHistory.user == username) & (ChatHistory.chat_id == chat_id)
        )
        .order_by(ChatHistory.message_id)
    )

    if not history:
        chat_title = message[:32]
    else:
        chat_title = history[0].chat_title

    ChatHistory.create(
        user=username,
        chat_id=chat_id,
        chat_title=chat_title,
        message=json.dumps({"role": "user", "content": message}),
        created_at=datetime.now(),
    )
    history = [json.loads(h.message) for h in history]
    history.append({"role": "user", "content": message})

    def generate():
        stream = client.chat.completions.create(
            extra_body={},
            model="deepseek/deepseek-chat:free",
            messages=history,
            stream=True,
        )

        assistant_response = ""
        for chunk in stream:
            content = chunk.choices[0].delta.content or ""
            assistant_response += content
            yield content

        ChatHistory.create(
            user=username,
            chat_id=chat_id,
            chat_title=chat_title,
            message=json.dumps({"role": "assistant", "content": assistant_response}),
            created_at=datetime.now(),
        )

    return Response(generate(), mimetype="text/event-stream")


@app.route("/new_chat")
@login_required
def new_chat():
    return redirect(url_for("ai_chatbot"))


@app.route("/ai_chatbot")
@login_required
def ai_chatbot():
    chats = (
        ChatHistory.select(
            ChatHistory.chat_id, ChatHistory.chat_title, ChatHistory.created_at
        )
        .where(ChatHistory.user == session["username"])
        .group_by(ChatHistory.chat_id)
        .order_by(ChatHistory.created_at.desc())
    )
    chats = [
        {"chat_id": chat.chat_id, "chat_title": chat.chat_title, "created_at": chat.created_at}
        for chat in chats
    ]

    chat_id = request.args.get("chat_id")
    if chat_id:
        chat_id = uuid.UUID(chat_id)
        messages = (
            ChatHistory.select()
            .where(
                (ChatHistory.user == session["username"])
                & (ChatHistory.chat_id == chat_id)
            )
            .order_by(ChatHistory.message_id)
        )

        if not messages:
            return redirect(url_for("ai_chatbot"))

        chat_title = messages[0].chat_title
        history = [json.loads(msg.message) for msg in messages]
    else:
        chat_title = None
        history = []

    return render_template("ai_chatbot.html", chats=chats, history=history, chat_title=chat_title)


@app.route("/homepage")
def home():
    if "username" in session:
        return render_template("homepage.html", username=session["username"])
    return redirect(url_for("welcome"))


@app.errorhandler(404)
def page_not_found(e):
    return render_template("404.html"), 404
>>>>>>> 46330d74
<|MERGE_RESOLUTION|>--- conflicted
+++ resolved
@@ -75,10 +75,7 @@
         return redirect(url_for("login"))
     return render_template("signup.html")
 
-<<<<<<< HEAD
-=======
-
->>>>>>> 46330d74
+
 @app.route("/features")
 @login_required
 def features():
@@ -152,32 +149,7 @@
     session.pop("username", None)
     return redirect(url_for("welcome"))
 
-@app.route("/scenario_simulation")
-@login_required
-def scenario_simulation():
-    return render_template("scenario_simulation.html")
-
-@app.route("/ai_generated_adjustments")
-@login_required
-def ai_generated_adjustments():
-    return render_template("ai_generated_adjustments.html")
-
-@app.route("/ai_chatbot")
-@login_required
-def ai_chatbot():
-    return render_template("ai_chatbot.html")
-
-@app.route("/homepage")
-def home():
-    if "username" in session:
-        return render_template("homepage.html", username=session["username"])
-    return redirect(url_for("welcome"))
-
-<<<<<<< HEAD
-@app.errorhandler(404)
-def page_not_found(e):
-    return render_template('404.html'), 404  # A custom 404 error page
-=======
+
 @app.route("/scenario_simulation")
 @login_required
 def scenario_simulation():
@@ -303,5 +275,4 @@
 
 @app.errorhandler(404)
 def page_not_found(e):
-    return render_template("404.html"), 404
->>>>>>> 46330d74
+    return render_template("404.html"), 404