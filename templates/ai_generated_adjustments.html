<<<<<<< HEAD
<!DOCTYPE html>
<html lang="en">
<head>
    <meta charset="UTF-8">
    <meta name="viewport" content="width=device-width, initial-scale=1.0">
    <title>AI-Generated Adjustments</title>
    <link rel="stylesheet" href="{{ url_for('static', filename='styles.css') }}">
    <script src="{{ url_for('static', filename='script.js') }}" defer></script>
</head>
<body>
    <header>
        <h1>AI-Generated Financial Adjustments</h1>
        <p>Get personalized recommendations to optimize your financial future.</p>
    </header>

    <main>
        <section id="ai-adjustments-form">
            <h2>Set Your Preferences</h2>
            
            <form id="preferences-form">
                <div class="input-group">
                    <label for="risk-tolerance">Risk Tolerance</label>
                    <select id="risk-tolerance" name="risk-tolerance">
                        <option value="low">Low</option>
                        <option value="medium">Medium</option>
                        <option value="high">High</option>
                    </select>
                </div>

                <div class="input-group">
                    <label for="investment-goal">Investment Goal</label>
                    <input type="text" id="investment-goal" name="investment-goal" placeholder="e.g., Save for retirement">
                </div>

                <div class="input-group">
                    <label for="monthly-savings">Monthly Savings (SGD)</label>
                    <input type="number" id="monthly-savings" name="monthly-savings" placeholder="e.g., 2000">
                </div>

                <button type="submit" class="cta-button">Get AI Suggestions</button>
            </form>
        </section>

        <section id="ai-recommendations">
            <h2>AI Recommendations</h2>
            <div id="recommendation-summary">
                <!-- AI suggestions will appear here -->
            </div>

            <div id="recommendation-chart">
                <!-- A chart or graph can go here to visualize AI suggestions -->
            </div>
        </section>
    </main>

    <footer>
        <p>&copy; 2025 AI-Powered Banking. All rights reserved.</p>
    </footer>
</body>
</html>
=======
<!DOCTYPE html>
<html lang="en">
<head>
    <meta charset="UTF-8">
    <meta name="viewport" content="width=device-width, initial-scale=1.0">
    <title>AI-Generated Adjustments</title>
    <link rel="stylesheet" href="{{ url_for('static', filename='styles.css') }}">
</head>
<body>
    <header>
        <h1>AI-Generated Financial Adjustments</h1>
        <p>Get personalized recommendations to optimize your financial future.</p>
    </header>

    <main>
        <section id="ai-adjustments-form">
            <h2>Set Your Preferences</h2>
            
            <form id="preferences-form">
                <div class="input-group">
                    <label for="risk-tolerance">Risk Tolerance</label>
                    <select id="risk-tolerance" name="risk-tolerance">
                        <option value="low">Low</option>
                        <option value="medium">Medium</option>
                        <option value="high">High</option>
                    </select>
                </div>

                <div class="input-group">
                    <label for="investment-goal">Investment Goal</label>
                    <input type="text" id="investment-goal" name="investment-goal" placeholder="e.g., Save for retirement">
                </div>

                <div class="input-group">
                    <label for="monthly-savings">Monthly Savings (SGD)</label>
                    <input type="number" id="monthly-savings" name="monthly-savings" placeholder="e.g., 2000">
                </div>

                <button type="submit" class="cta-button">Get AI Suggestions</button>
            </form>
        </section>

        <section id="ai-recommendations">
            <h2>AI Recommendations</h2>
            <div id="recommendation-summary">
                <!-- AI suggestions will appear here -->
            </div>

            <div id="recommendation-chart">
                <!-- A chart or graph can go here to visualize AI suggestions -->
            </div>
        </section>
    </main>

    <footer>
        <p>&copy; 2025 AI-Powered Banking. All rights reserved.</p>
    </footer>
</body>
</html>
>>>>>>> 46330d74
<|MERGE_RESOLUTION|>--- conflicted
+++ resolved
@@ -1,65 +1,3 @@
-<<<<<<< HEAD
-<!DOCTYPE html>
-<html lang="en">
-<head>
-    <meta charset="UTF-8">
-    <meta name="viewport" content="width=device-width, initial-scale=1.0">
-    <title>AI-Generated Adjustments</title>
-    <link rel="stylesheet" href="{{ url_for('static', filename='styles.css') }}">
-    <script src="{{ url_for('static', filename='script.js') }}" defer></script>
-</head>
-<body>
-    <header>
-        <h1>AI-Generated Financial Adjustments</h1>
-        <p>Get personalized recommendations to optimize your financial future.</p>
-    </header>
-
-    <main>
-        <section id="ai-adjustments-form">
-            <h2>Set Your Preferences</h2>
-            
-            <form id="preferences-form">
-                <div class="input-group">
-                    <label for="risk-tolerance">Risk Tolerance</label>
-                    <select id="risk-tolerance" name="risk-tolerance">
-                        <option value="low">Low</option>
-                        <option value="medium">Medium</option>
-                        <option value="high">High</option>
-                    </select>
-                </div>
-
-                <div class="input-group">
-                    <label for="investment-goal">Investment Goal</label>
-                    <input type="text" id="investment-goal" name="investment-goal" placeholder="e.g., Save for retirement">
-                </div>
-
-                <div class="input-group">
-                    <label for="monthly-savings">Monthly Savings (SGD)</label>
-                    <input type="number" id="monthly-savings" name="monthly-savings" placeholder="e.g., 2000">
-                </div>
-
-                <button type="submit" class="cta-button">Get AI Suggestions</button>
-            </form>
-        </section>
-
-        <section id="ai-recommendations">
-            <h2>AI Recommendations</h2>
-            <div id="recommendation-summary">
-                <!-- AI suggestions will appear here -->
-            </div>
-
-            <div id="recommendation-chart">
-                <!-- A chart or graph can go here to visualize AI suggestions -->
-            </div>
-        </section>
-    </main>
-
-    <footer>
-        <p>&copy; 2025 AI-Powered Banking. All rights reserved.</p>
-    </footer>
-</body>
-</html>
-=======
 <!DOCTYPE html>
 <html lang="en">
 <head>
@@ -118,5 +56,4 @@
         <p>&copy; 2025 AI-Powered Banking. All rights reserved.</p>
     </footer>
 </body>
-</html>
->>>>>>> 46330d74
+</html>