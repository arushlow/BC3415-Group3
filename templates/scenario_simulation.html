<<<<<<< HEAD
<!DOCTYPE html>
<html lang="en">
<head>
    <meta charset="UTF-8">
    <meta name="viewport" content="width=device-width, initial-scale=1.0">
    <title>Financial Scenario Simulation</title>
    <link rel="stylesheet" href="{{ url_for('static', filename='styles.css') }}">
    <script src="{{ url_for('static', filename='script.js') }}" defer></script>
</head>
<body>
    <header>
        <h1>Financial Scenario Simulation</h1>
        <p>Simulate the impact of different financial decisions on your future and prepare for retirement, investments, and savings growth.</p>
    </header>

    <main>
        <section id="simulation-form">
            <h2>Enter Your Financial Details</h2>
            <form id="scenario-form">
                <!-- Age and Retirement Information -->
                <div class="input-group">
                    <label for="current-age">Current Age</label>
                    <input type="number" id="current-age" name="current-age" placeholder="e.g., 30" required>
                </div>
                
                <div class="input-group">
                    <label for="retirement-age">Desired Retirement Age</label>
                    <input type="number" id="retirement-age" name="retirement-age" placeholder="e.g., 65" required>
                </div>

                <!-- Income and Expenses -->
                <div class="input-group">
                    <label for="monthly-income">Monthly Income (SGD)</label>
                    <input type="number" id="monthly-income" name="monthly-income" placeholder="e.g., 5000" required>
                </div>

                <div class="input-group">
                    <label for="monthly-expenses">Monthly Expenses (SGD)</label>
                    <input type="number" id="monthly-expenses" name="monthly-expenses" placeholder="e.g., 3000" required>
                </div>

                <!-- Savings and Investment Preferences -->
                <div class="input-group">
                    <label for="monthly-savings">Monthly Savings (SGD)</label>
                    <input type="number" id="monthly-savings" name="monthly-savings" placeholder="e.g., 1000" required>
                </div>

                <div class="input-group">
                    <label for="investment-strategy">Investment Strategy</label>
                    <select id="investment-strategy" name="investment-strategy">
                        <option value="conservative">Conservative</option>
                        <option value="balanced">Balanced</option>
                        <option value="aggressive">Aggressive</option>
                    </select>
                </div>

                <div class="input-group">
                    <label for="investment-increase">Increase in Investment (%)</label>
                    <input type="number" id="investment-increase" name="investment-increase" min="0" max="100" step="1" placeholder="e.g. 10">
                </div>

                <!-- Life Event Choices (Career Switch, Major Purchases) -->
                <div class="input-group">
                    <label for="career-switch-impact">Impact of Career Switch (SGD/year)</label>
                    <input type="number" id="career-switch-impact" name="career-switch-impact" placeholder="e.g. 10000">
                </div>

                <div class="input-group">
                    <label for="purchase-amount">Purchase Amount for House (SGD)</label>
                    <input type="number" id="purchase-amount" name="purchase-amount" placeholder="e.g. 500000">
                </div>

                <button type="submit" class="cta-button">Simulate Scenario</button>
            </form>
        </section>

        <section id="simulation-results">
            <h2>Simulation Results</h2>
            <div id="result-summary">
                <!-- Results will be shown here after simulation -->
            </div>

            <div id="result-chart">
                <!-- Graph or chart to show the results visually -->
            </div>
        </section>
    </main>

    <footer>
        <p>&copy; 2025 AI-Powered Banking. All rights reserved.</p>
    </footer>
</body>
</html>
=======
<!DOCTYPE html>
<html lang="en">
<head>
    <meta charset="UTF-8">
    <meta name="viewport" content="width=device-width, initial-scale=1.0">
    <title>Financial Scenario Simulation</title>
    <link rel="stylesheet" href="{{ url_for('static', filename='styles.css') }}">
</head>
<body>
    <header>
        <h1>Financial Scenario Simulation</h1>
        <p>Simulate the impact of different financial decisions on your future and prepare for retirement, investments, and savings growth.</p>
    </header>

    <main>
        <section id="simulation-form">
            <h2>Enter Your Financial Details</h2>
            <form id="scenario-form">
                <!-- Age and Retirement Information -->
                <div class="input-group">
                    <label for="current-age">Current Age</label>
                    <input type="number" id="current-age" name="current-age" placeholder="e.g., 30" required>
                </div>
                
                <div class="input-group">
                    <label for="retirement-age">Desired Retirement Age</label>
                    <input type="number" id="retirement-age" name="retirement-age" placeholder="e.g., 65" required>
                </div>

                <!-- Income and Expenses -->
                <div class="input-group">
                    <label for="monthly-income">Monthly Income (SGD)</label>
                    <input type="number" id="monthly-income" name="monthly-income" placeholder="e.g., 5000" required>
                </div>

                <div class="input-group">
                    <label for="monthly-expenses">Monthly Expenses (SGD)</label>
                    <input type="number" id="monthly-expenses" name="monthly-expenses" placeholder="e.g., 3000" required>
                </div>

                <!-- Savings and Investment Preferences -->
                <div class="input-group">
                    <label for="monthly-savings">Monthly Savings (SGD)</label>
                    <input type="number" id="monthly-savings" name="monthly-savings" placeholder="e.g., 1000" required>
                </div>

                <div class="input-group">
                    <label for="investment-strategy">Investment Strategy</label>
                    <select id="investment-strategy" name="investment-strategy">
                        <option value="conservative">Conservative</option>
                        <option value="balanced">Balanced</option>
                        <option value="aggressive">Aggressive</option>
                    </select>
                </div>

                <div class="input-group">
                    <label for="investment-increase">Increase in Investment (%)</label>
                    <input type="number" id="investment-increase" name="investment-increase" min="0" max="100" step="1" placeholder="e.g. 10">
                </div>

                <!-- Life Event Choices (Career Switch, Major Purchases) -->
                <div class="input-group">
                    <label for="career-switch-impact">Impact of Career Switch (SGD/year)</label>
                    <input type="number" id="career-switch-impact" name="career-switch-impact" placeholder="e.g. 10000">
                </div>

                <div class="input-group">
                    <label for="purchase-amount">Purchase Amount for House (SGD)</label>
                    <input type="number" id="purchase-amount" name="purchase-amount" placeholder="e.g. 500000">
                </div>

                <button type="submit" class="cta-button">Simulate Scenario</button>
            </form>
        </section>

        <section id="simulation-results">
            <h2>Simulation Results</h2>
            <div id="result-summary">
                <!-- Results will be shown here after simulation -->
            </div>

            <div id="result-chart">
                <!-- Graph or chart to show the results visually -->
            </div>
        </section>
    </main>

    <footer>
        <p>&copy; 2025 AI-Powered Banking. All rights reserved.</p>
    </footer>
</body>
</html>
>>>>>>> 46330d74
<|MERGE_RESOLUTION|>--- conflicted
+++ resolved
@@ -1,98 +1,3 @@
-<<<<<<< HEAD
-<!DOCTYPE html>
-<html lang="en">
-<head>
-    <meta charset="UTF-8">
-    <meta name="viewport" content="width=device-width, initial-scale=1.0">
-    <title>Financial Scenario Simulation</title>
-    <link rel="stylesheet" href="{{ url_for('static', filename='styles.css') }}">
-    <script src="{{ url_for('static', filename='script.js') }}" defer></script>
-</head>
-<body>
-    <header>
-        <h1>Financial Scenario Simulation</h1>
-        <p>Simulate the impact of different financial decisions on your future and prepare for retirement, investments, and savings growth.</p>
-    </header>
-
-    <main>
-        <section id="simulation-form">
-            <h2>Enter Your Financial Details</h2>
-            <form id="scenario-form">
-                <!-- Age and Retirement Information -->
-                <div class="input-group">
-                    <label for="current-age">Current Age</label>
-                    <input type="number" id="current-age" name="current-age" placeholder="e.g., 30" required>
-                </div>
-                
-                <div class="input-group">
-                    <label for="retirement-age">Desired Retirement Age</label>
-                    <input type="number" id="retirement-age" name="retirement-age" placeholder="e.g., 65" required>
-                </div>
-
-                <!-- Income and Expenses -->
-                <div class="input-group">
-                    <label for="monthly-income">Monthly Income (SGD)</label>
-                    <input type="number" id="monthly-income" name="monthly-income" placeholder="e.g., 5000" required>
-                </div>
-
-                <div class="input-group">
-                    <label for="monthly-expenses">Monthly Expenses (SGD)</label>
-                    <input type="number" id="monthly-expenses" name="monthly-expenses" placeholder="e.g., 3000" required>
-                </div>
-
-                <!-- Savings and Investment Preferences -->
-                <div class="input-group">
-                    <label for="monthly-savings">Monthly Savings (SGD)</label>
-                    <input type="number" id="monthly-savings" name="monthly-savings" placeholder="e.g., 1000" required>
-                </div>
-
-                <div class="input-group">
-                    <label for="investment-strategy">Investment Strategy</label>
-                    <select id="investment-strategy" name="investment-strategy">
-                        <option value="conservative">Conservative</option>
-                        <option value="balanced">Balanced</option>
-                        <option value="aggressive">Aggressive</option>
-                    </select>
-                </div>
-
-                <div class="input-group">
-                    <label for="investment-increase">Increase in Investment (%)</label>
-                    <input type="number" id="investment-increase" name="investment-increase" min="0" max="100" step="1" placeholder="e.g. 10">
-                </div>
-
-                <!-- Life Event Choices (Career Switch, Major Purchases) -->
-                <div class="input-group">
-                    <label for="career-switch-impact">Impact of Career Switch (SGD/year)</label>
-                    <input type="number" id="career-switch-impact" name="career-switch-impact" placeholder="e.g. 10000">
-                </div>
-
-                <div class="input-group">
-                    <label for="purchase-amount">Purchase Amount for House (SGD)</label>
-                    <input type="number" id="purchase-amount" name="purchase-amount" placeholder="e.g. 500000">
-                </div>
-
-                <button type="submit" class="cta-button">Simulate Scenario</button>
-            </form>
-        </section>
-
-        <section id="simulation-results">
-            <h2>Simulation Results</h2>
-            <div id="result-summary">
-                <!-- Results will be shown here after simulation -->
-            </div>
-
-            <div id="result-chart">
-                <!-- Graph or chart to show the results visually -->
-            </div>
-        </section>
-    </main>
-
-    <footer>
-        <p>&copy; 2025 AI-Powered Banking. All rights reserved.</p>
-    </footer>
-</body>
-</html>
-=======
 <!DOCTYPE html>
 <html lang="en">
 <head>
@@ -184,5 +89,4 @@
         <p>&copy; 2025 AI-Powered Banking. All rights reserved.</p>
     </footer>
 </body>
-</html>
->>>>>>> 46330d74
+</html>